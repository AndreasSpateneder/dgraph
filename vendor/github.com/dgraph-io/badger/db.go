--- conflicted
+++ resolved
@@ -469,25 +469,6 @@
 	return db.vlog.sync(math.MaxUint32)
 }
 
-<<<<<<< HEAD
-// When you create or delete a file, you have to ensure the directory entry for the file is synced
-// in order to guarantee the file is visible (if the system crashes).  (See the man page for fsync,
-// or see https://github.com/coreos/etcd/issues/6368 for an example.)
-func syncDir(dir string) error {
-	f, err := openDir(dir)
-	if err != nil {
-		return errors.Wrapf(err, "While opening directory: %s.", dir)
-	}
-	err = y.FileSync(f)
-	closeErr := f.Close()
-	if err != nil {
-		return errors.Wrapf(err, "While syncing directory: %s.", dir)
-	}
-	return errors.Wrapf(closeErr, "While closing directory: %s.", dir)
-}
-
-=======
->>>>>>> a67fbfd2
 // getMemtables returns the current memtables and get references.
 func (db *DB) getMemTables() ([]*skl.Skiplist, func()) {
 	db.RLock()
