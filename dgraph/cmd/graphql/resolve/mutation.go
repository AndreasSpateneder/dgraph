/*
 * Copyright 2019 Dgraph Labs, Inc. and Contributors
 *
 * Licensed under the Apache License, Version 2.0 (the "License");
 * you may not use this file except in compliance with the License.
 * You may obtain a copy of the License at
 *
 *     http://www.apache.org/licenses/LICENSE-2.0
 *
 * Unless required by applicable law or agreed to in writing, software
 * distributed under the License is distributed on an "AS IS" BASIS,
 * WITHOUT WARRANTIES OR CONDITIONS OF ANY KIND, either express or implied.
 * See the License for the specific language governing permissions and
 * limitations under the License.
 */

package resolve

import (
	"context"

	"github.com/dgraph-io/dgraph/dgraph/cmd/graphql/schema"
	"github.com/dgraph-io/dgraph/x"
	otrace "go.opencensus.io/trace"
)

// Mutations come in like this with variables:
//
// mutation themutation($post: PostInput!) {
//   addPost(input: $post) { ... some query ...}
// }
// - with variable payload
// { "post":
//   { "title": "My Post",
//     "author": { authorID: 0x123 },
//     ...
//   }
// }
//
//
// Or, like this with the payload in the mutation arguments
//
// mutation themutation {
//   addPost(input: { title: ... }) { ... some query ...}
// }
//
//
// Either way we build up a Dgraph json mutation to add the object
//
// For now, all mutations are only 1 level deep (cause of how we build the
// input objects) and only create a single node (again cause of inputs)

// mutationResolver can resolve a single GraphQL mutation field
type mutationResolver struct {
	mutationRewriter MutationRewriter
	queryExecutor    QueryExecutor
	mutationExecutor MutationExecutor
	resultCompleter  ResultCompleter
}

<<<<<<< HEAD
const (
	mutationFailed    = false
	mutationSucceeded = true
)

// resolve a single mutation, returning the result of resolving the mutation and
// a bool where true indicates that the mutation itself succeeded and false indicates
// that some error prevented the actual mutation.
func (mr *mutationResolver) resolve(ctx context.Context) (*resolved, bool) {
	// A mutation operation can contain any number of mutation fields.  Those should be executed
	// serially.
	// (spec https://graphql.github.io/graphql-spec/June2018/#sec-Normal-and-Serial-Execution)
	//
	// The spec is ambigous about what to do in the case of errors during that serial execution
	// - apparently deliberatly so; see this comment from Lee Byron:
	// https://github.com/graphql/graphql-spec/issues/277#issuecomment-385588590
	// and clarification
	// https://github.com/graphql/graphql-spec/pull/438
	//
	// A reasonable interpretation of that is to stop a list of mutations after the first error -
	// which seems like the natural semantics and is what we enforce here.
	//
	// What we aren't following the exact semantics for is the error propagation.
	// According to the spec
	// https://graphql.github.io/graphql-spec/June2018/#sec-Executing-Selection-Sets,
	// https://graphql.github.io/graphql-spec/June2018/#sec-Errors-and-Non-Nullability
	// and the commentry here:
	// https://github.com/graphql/graphql-spec/issues/277
	//
	// If we had a schema with:
	//
	// type Mutation {
	// 	 push(val: Int!): Int!
	// }
	//
	// and then ran operation:
	//
	//  mutation {
	// 	  one: push(val: 1)
	// 	  thirteen: push(val: 13)
	// 	  two: push(val: 2)
	//  }
	//
	// if `push(val: 13)` fails with an error, then only errors should be returned from the whole
	// mutation` - because the result value is ! and one of them failed, the error should propagate
	// to the entire operation. That is, even though `push(val: 1)` succeeded and we already
	// calculated its result value, we should squash that and return null data and an error.
	// (nothing in GraphQL says where any transaction or persistence boundries lie)
	//
	// We aren't doing that below - we aren't even inspecting if the result type is !.  For now,
	// we'll return any data we've already calculated and following errors.  However:
	// TODO: we should be picking through all results and propagating errors according to spec
	// TODO: and, we should have all mutation return types not have ! so we avoid the above

	var res *resolved
	var mutationSucceeded bool
	switch mr.mutation.MutationType() {
	case schema.AddMutation:
		res, mutationSucceeded = mr.resolveAddMutation(ctx)
	case schema.DeleteMutation:
		res, mutationSucceeded = mr.resolveDeleteMutation(ctx)
	case schema.UpdateMutation:
		res, mutationSucceeded = mr.resolveUpdateMutation(ctx)
	default:
		return &resolved{
			err: gqlerror.Errorf(
				"Only add, delete and update mutations are implemented")}, mutationFailed
	}

	var b bytes.Buffer
	b.WriteRune('"')
	b.WriteString(mr.mutation.ResponseName())
	b.WriteString(`": `)
	if len(res.data) > 0 {
		b.Write(res.data)
	} else {
		b.WriteString("null")
	}

	res.data = b.Bytes()
	return res, mutationSucceeded
}

func (mr *mutationResolver) resolveUpdateMutation(ctx context.Context) (*resolved, bool) {
	res := &resolved{}
=======
func (mr *mutationResolver) Resolve(
	ctx context.Context, mutation schema.Mutation) (*Resolved, bool) {

>>>>>>> b2b78df7
	span := otrace.FromContext(ctx)
	stop := x.SpanTimer(span, "resolveMutation")
	defer stop()
	if span != nil {
		span.Annotatef(nil, "mutation alias: [%s] type: [%s]", mutation.Alias(),
			mutation.MutationType())
	}

<<<<<<< HEAD
	query, mut, err := mr.mutationRewriter.Rewrite(mr.mutation)
	if err != nil {
		res.err = schema.GQLWrapf(err, "couldn't rewrite mutation")
		return res, mutationFailed
	}

	_, err = mr.dgraph.ConditionalMutate(ctx, query, mut)
	if err != nil {
		res.err = schema.GQLWrapLocationf(err,
			mr.mutation.Location(),
			"mutation %s failed", mr.mutation.Name())
		return res, mutationFailed
	}
	// TODO - Get mutated uids from Dgraph and use them in the following query.
	return res, mutationSucceeded
}

func (mr *mutationResolver) resolveAddMutation(ctx context.Context) (*resolved, bool) {
	res := &resolved{}
	span := otrace.FromContext(ctx)
	stop := x.SpanTimer(span, "resolveMutation")
	defer stop()
	if span != nil {
		span.Annotatef(nil, "mutation alias: [%s] type: [%s]", mr.mutation.Alias(),
			mr.mutation.MutationType())
	}

	_, mut, err := mr.mutationRewriter.Rewrite(mr.mutation)
	if err != nil {
		res.err = schema.GQLWrapf(err, "couldn't rewrite mutation")
		return res, mutationFailed
	}
=======
	resCtx := &ResolverContext{Ctx: ctx, RootField: mutation}

	res, success, err := mr.rewriteAndExecute(resCtx, mutation)

	completed, err := mr.resultCompleter.Complete(resCtx, mutation.QueryField(), res, err)
	return &Resolved{
		Data: completed,
		Err:  err,
	}, success
}
>>>>>>> b2b78df7

func (mr *mutationResolver) rewriteAndExecute(
	resCtx *ResolverContext, mutation schema.Mutation) ([]byte, bool, error) {

	query, mutations, err := mr.mutationRewriter.Rewrite(mutation)
	if err != nil {
		return nil, resolverFailed,
			schema.GQLWrapf(err, "couldn't rewrite mutation %s", mutation.Name())
	}

	assigned, mutated, err := mr.mutationExecutor.Mutate(resCtx, query, mutations)
	if err != nil {
		return nil, resolverFailed,
			schema.GQLWrapLocationf(err, mutation.Location(), "mutation %s failed", mutation.Name())
	}

	dgQuery, err := mr.mutationRewriter.FromMutationResult(mutation, assigned, mutated)
	if err != nil {
		return nil, resolverFailed,
			schema.GQLWrapf(err, "couldn't rewrite query for mutation %s", mutation.Name())
	}

	resp, err := mr.queryExecutor.Query(resCtx, dgQuery)

	return resp, resolverSucceeded,
		schema.GQLWrapf(err, "mutation %s succeeded but query failed", mutation.Name())
}

// a deleteCompletion returns `{ "msg": "Deleted" }`
// FIXME: after upsert mutations changes are done, it will return info about
// the result of a deletion.
func deleteCompletion() CompletionFunc {
	return CompletionFunc(func(
		resCtx *ResolverContext, field schema.Field, result []byte, err error) ([]byte, error) {

		return []byte(`{ "msg": "Deleted" }`), err
	})
}<|MERGE_RESOLUTION|>--- conflicted
+++ resolved
@@ -58,97 +58,9 @@
 	resultCompleter  ResultCompleter
 }
 
-<<<<<<< HEAD
-const (
-	mutationFailed    = false
-	mutationSucceeded = true
-)
-
-// resolve a single mutation, returning the result of resolving the mutation and
-// a bool where true indicates that the mutation itself succeeded and false indicates
-// that some error prevented the actual mutation.
-func (mr *mutationResolver) resolve(ctx context.Context) (*resolved, bool) {
-	// A mutation operation can contain any number of mutation fields.  Those should be executed
-	// serially.
-	// (spec https://graphql.github.io/graphql-spec/June2018/#sec-Normal-and-Serial-Execution)
-	//
-	// The spec is ambigous about what to do in the case of errors during that serial execution
-	// - apparently deliberatly so; see this comment from Lee Byron:
-	// https://github.com/graphql/graphql-spec/issues/277#issuecomment-385588590
-	// and clarification
-	// https://github.com/graphql/graphql-spec/pull/438
-	//
-	// A reasonable interpretation of that is to stop a list of mutations after the first error -
-	// which seems like the natural semantics and is what we enforce here.
-	//
-	// What we aren't following the exact semantics for is the error propagation.
-	// According to the spec
-	// https://graphql.github.io/graphql-spec/June2018/#sec-Executing-Selection-Sets,
-	// https://graphql.github.io/graphql-spec/June2018/#sec-Errors-and-Non-Nullability
-	// and the commentry here:
-	// https://github.com/graphql/graphql-spec/issues/277
-	//
-	// If we had a schema with:
-	//
-	// type Mutation {
-	// 	 push(val: Int!): Int!
-	// }
-	//
-	// and then ran operation:
-	//
-	//  mutation {
-	// 	  one: push(val: 1)
-	// 	  thirteen: push(val: 13)
-	// 	  two: push(val: 2)
-	//  }
-	//
-	// if `push(val: 13)` fails with an error, then only errors should be returned from the whole
-	// mutation` - because the result value is ! and one of them failed, the error should propagate
-	// to the entire operation. That is, even though `push(val: 1)` succeeded and we already
-	// calculated its result value, we should squash that and return null data and an error.
-	// (nothing in GraphQL says where any transaction or persistence boundries lie)
-	//
-	// We aren't doing that below - we aren't even inspecting if the result type is !.  For now,
-	// we'll return any data we've already calculated and following errors.  However:
-	// TODO: we should be picking through all results and propagating errors according to spec
-	// TODO: and, we should have all mutation return types not have ! so we avoid the above
-
-	var res *resolved
-	var mutationSucceeded bool
-	switch mr.mutation.MutationType() {
-	case schema.AddMutation:
-		res, mutationSucceeded = mr.resolveAddMutation(ctx)
-	case schema.DeleteMutation:
-		res, mutationSucceeded = mr.resolveDeleteMutation(ctx)
-	case schema.UpdateMutation:
-		res, mutationSucceeded = mr.resolveUpdateMutation(ctx)
-	default:
-		return &resolved{
-			err: gqlerror.Errorf(
-				"Only add, delete and update mutations are implemented")}, mutationFailed
-	}
-
-	var b bytes.Buffer
-	b.WriteRune('"')
-	b.WriteString(mr.mutation.ResponseName())
-	b.WriteString(`": `)
-	if len(res.data) > 0 {
-		b.Write(res.data)
-	} else {
-		b.WriteString("null")
-	}
-
-	res.data = b.Bytes()
-	return res, mutationSucceeded
-}
-
-func (mr *mutationResolver) resolveUpdateMutation(ctx context.Context) (*resolved, bool) {
-	res := &resolved{}
-=======
 func (mr *mutationResolver) Resolve(
 	ctx context.Context, mutation schema.Mutation) (*Resolved, bool) {
 
->>>>>>> b2b78df7
 	span := otrace.FromContext(ctx)
 	stop := x.SpanTimer(span, "resolveMutation")
 	defer stop()
@@ -157,40 +69,6 @@
 			mutation.MutationType())
 	}
 
-<<<<<<< HEAD
-	query, mut, err := mr.mutationRewriter.Rewrite(mr.mutation)
-	if err != nil {
-		res.err = schema.GQLWrapf(err, "couldn't rewrite mutation")
-		return res, mutationFailed
-	}
-
-	_, err = mr.dgraph.ConditionalMutate(ctx, query, mut)
-	if err != nil {
-		res.err = schema.GQLWrapLocationf(err,
-			mr.mutation.Location(),
-			"mutation %s failed", mr.mutation.Name())
-		return res, mutationFailed
-	}
-	// TODO - Get mutated uids from Dgraph and use them in the following query.
-	return res, mutationSucceeded
-}
-
-func (mr *mutationResolver) resolveAddMutation(ctx context.Context) (*resolved, bool) {
-	res := &resolved{}
-	span := otrace.FromContext(ctx)
-	stop := x.SpanTimer(span, "resolveMutation")
-	defer stop()
-	if span != nil {
-		span.Annotatef(nil, "mutation alias: [%s] type: [%s]", mr.mutation.Alias(),
-			mr.mutation.MutationType())
-	}
-
-	_, mut, err := mr.mutationRewriter.Rewrite(mr.mutation)
-	if err != nil {
-		res.err = schema.GQLWrapf(err, "couldn't rewrite mutation")
-		return res, mutationFailed
-	}
-=======
 	resCtx := &ResolverContext{Ctx: ctx, RootField: mutation}
 
 	res, success, err := mr.rewriteAndExecute(resCtx, mutation)
@@ -201,7 +79,6 @@
 		Err:  err,
 	}, success
 }
->>>>>>> b2b78df7
 
 func (mr *mutationResolver) rewriteAndExecute(
 	resCtx *ResolverContext, mutation schema.Mutation) ([]byte, bool, error) {
