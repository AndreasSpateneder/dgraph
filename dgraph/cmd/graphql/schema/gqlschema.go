/*
 * Copyright 2019 Dgraph Labs, Inc. and Contributors
 *
 * Licensed under the Apache License, Version 2.0 (the "License");
 * you may not use this file except in compliance with the License.
 * You may obtain a copy of the License at
 *
 *     http://www.apache.org/licenses/LICENSE-2.0
 *
 * Unless required by applicable law or agreed to in writing, software
 * distributed under the License is distributed on an "AS IS" BASIS,
 * WITHOUT WARRANTIES OR CONDITIONS OF ANY KIND, either express or implied.
 * See the License for the specific language governing permissions and
 * limitations under the License.
 */

package schema

import (
	"fmt"
	"sort"
	"strings"

	"github.com/vektah/gqlparser/ast"
	"github.com/vektah/gqlparser/gqlerror"
	"github.com/vektah/gqlparser/parser"
)

const (
	inverseDirective = "hasInverse"
	inverseArg       = "field"

	searchDirective = "search"
	searchArgs      = "by"

	// schemaExtras is everything that gets added to an input schema to make it
	// GraphQL valid and for the completion algorithm to use to build in search
	// capability into the schema.
	schemaExtras = `
scalar DateTime

enum DgraphIndex {
	int
	float
	bool
	hash
	exact
	term
	fulltext
	trigram
	regexp
	year
	month
	day
	hour
}

directive @hasInverse(field: String!) on FIELD_DEFINITION
directive @search(by: [DgraphIndex!]) on FIELD_DEFINITION

input IntFilter {
	eq: Int
	le: Int
	lt: Int
	ge: Int
	gt: Int
}

input FloatFilter {
	eq: Float
	le: Float
	lt: Float
	ge: Float
	gt: Float
}

input DateTimeFilter {
	eq: DateTime
	le: DateTime
	lt: DateTime
	ge: DateTime
	gt: DateTime
}

input StringTermFilter {
	allofterms: String
	anyofterms: String
}

input StringRegExpFilter {
	regexp: String
}

input StringFullTextFilter {
	alloftext: String
	anyoftext: String
}

input StringExactFilter {
	eq: String
	le: String
	lt: String
	ge: String
	gt: String
}

input StringHashFilter {
	eq: String
}
`
)

// Filters for Boolean and enum aren't needed in here schemaExtras because they are
// generated directly for the bool field / enum.  E.g. if
// `type T { b: Boolean @search }`,
// then the filter allows `filter: {b: true}`.  That's better than having
// `input BooleanFilter { eq: Boolean }`, which would require writing
// `filter: {b: {eq: true}}`.
//
// It'd be nice to be able to just write `filter: isPublished` for say a Post
// with a Boolean isPublished field, but there's no way to get that in GraphQL
// because input union types aren't yet sorted out in GraphQL.  So it's gotta
// be `filter: {isPublished: true}`

type directiveValidator func(
	sch *ast.Schema,
	typ *ast.Definition,
	field *ast.FieldDefinition,
	dir *ast.Directive) *gqlerror.Error

type searchTypeIndex struct {
	gqlType string
	dgIndex string
}

// search arg -> supported GraphQL type
// == supported Dgraph index -> GraphQL type it applies to
var supportedSearches = map[string]searchTypeIndex{
	"int":      {"Int", "int"},
	"float":    {"Float", "float"},
	"bool":     {"Boolean", "bool"},
	"hash":     {"String", "hash"},
	"exact":    {"String", "exact"},
	"term":     {"String", "term"},
	"fulltext": {"String", "fulltext"},
	"trigram":  {"String", "trigram"},
	"regexp":   {"String", "trigram"},
	"year":     {"DateTime", "year"},
	"month":    {"DateTime", "month"},
	"day":      {"DateTime", "day"},
	"hour":     {"DateTime", "hour"},
}

// GraphQL scalar type -> default Dgraph index (/search)
// used if the schema specifies @search without an arg
var defaultSearches = map[string]string{
	"Boolean":  "bool",
	"Int":      "int",
	"Float":    "float",
	"String":   "term",
	"DateTime": "year",
}

// Dgraph index filters that have contains intersecting filter
// directive.
var filtersCollisions = map[string][]string{
	"StringHashFilter":  {"StringExactFilter"},
	"StringExactFilter": {"StringHashFilter"},
}

// GraphQL types that can be used for ordering in orderasc and orderdesc.
var orderable = map[string]bool{
	"Int":      true,
	"Float":    true,
	"String":   true,
	"DateTime": true,
}

// index name -> GraphQL input filter for that index
var builtInFilters = map[string]string{
	"bool":     "Boolean",
	"int":      "IntFilter",
	"float":    "FloatFilter",
	"year":     "DateTimeFilter",
	"month":    "DateTimeFilter",
	"day":      "DateTimeFilter",
	"hour":     "DateTimeFilter",
	"term":     "StringTermFilter",
	"trigram":  "StringRegExpFilter",
	"regexp":   "StringRegExpFilter",
	"fulltext": "StringFullTextFilter",
	"exact":    "StringExactFilter",
	"hash":     "StringHashFilter",
}

// GraphQL scalar -> Dgraph scalar
var scalarToDgraph = map[string]string{
	"ID":       "uid",
	"Boolean":  "bool",
	"Int":      "int",
	"Float":    "float",
	"String":   "string",
	"DateTime": "dateTime",
}

var directiveValidators = map[string]directiveValidator{
	inverseDirective: hasInverseValidation,
	searchDirective:  searchValidation,
}

var defnValidations, typeValidations []func(defn *ast.Definition) *gqlerror.Error
var fieldValidations []func(field *ast.FieldDefinition) *gqlerror.Error

func copyAstFieldDef(src *ast.FieldDefinition) *ast.FieldDefinition {
	// Lets leave out copying the arguments as types in input schemas are not supposed to contain
	// them. We add arguments for filters and order statements later.
	dst := &ast.FieldDefinition{
		Description:  src.Description,
		Name:         src.Name,
		DefaultValue: src.DefaultValue,
		Type:         src.Type,
		Directives:   src.Directives,
		Position:     src.Position,
	}
	return dst
}

func expandSchema(doc *ast.SchemaDocument) {
	docExtras, gqlErr := parser.ParseSchema(&ast.Source{Input: schemaExtras})
	if gqlErr != nil {
		panic(gqlErr)
	}

	// Cache the interface definitions in a map. They could also be defined after types which
	// implement them.
	interfaces := make(map[string]*ast.Definition)
	for _, defn := range doc.Definitions {
		if defn.Kind == ast.Interface {
			interfaces[defn.Name] = defn
		}
	}

	// Walk through type definitions which implement an interface and fill in the fields from the
	// interface.
	for _, defn := range doc.Definitions {
		if defn.Kind == ast.Object && len(defn.Interfaces) > 0 {
			for _, implements := range defn.Interfaces {
				i, ok := interfaces[implements]
				if !ok {
					// This would fail schema validation later.
					continue
				}
				fields := make([]*ast.FieldDefinition, 0, len(i.Fields))
				for _, field := range i.Fields {
					// Creating a copy here is important, otherwise arguments like filter, order
					// etc. are added multiple times if the pointer is shared.
					fields = append(fields, copyAstFieldDef(field))
				}
				defn.Fields = append(fields, defn.Fields...)
			}
		}
	}

	for _, defn := range docExtras.Definitions {
		doc.Definitions = append(doc.Definitions, defn)
	}

	for _, dir := range docExtras.Directives {
		doc.Directives = append(doc.Directives, dir)
	}
}

// preGQLValidation validates schema before GraphQL validation.  Validation
// before GraphQL validation means the schema only has allowed structures, and
// means we can give better errors than GrqphQL validation would give if their
// schema contains something that will fail because of the extras we inject into
// the schema.
func preGQLValidation(schema *ast.SchemaDocument) gqlerror.List {
	var errs []*gqlerror.Error

	for _, defn := range schema.Definitions {
		if defn.BuiltIn {
			// prelude definitions are built in and we don't want to validate them.
			continue
		}
		errs = append(errs, applyDefnValidations(defn, defnValidations)...)
	}

	return errs
}

// postGQLValidation validates schema after gql validation.  Some validations
// are easier to run once we know that the schema is GraphQL valid and that validation
// has fleshed out the schema structure; we just need to check if it also satisfies
// the extra rules.
func postGQLValidation(schema *ast.Schema, definitions []string) gqlerror.List {
	var errs []*gqlerror.Error

	for _, defn := range definitions {
		typ := schema.Types[defn]

		errs = append(errs, applyDefnValidations(typ, typeValidations)...)

		for _, field := range typ.Fields {
			errs = append(errs, applyFieldValidations(field)...)

			for _, dir := range field.Directives {
				errs = appendIfNotNull(errs,
					directiveValidators[dir.Name](schema, typ, field, dir))
			}
		}
	}

	return errs
}

func applyDefnValidations(defn *ast.Definition,
	rules []func(defn *ast.Definition) *gqlerror.Error) gqlerror.List {
	var errs []*gqlerror.Error

	for _, rule := range rules {
		errs = appendIfNotNull(errs, rule(defn))
	}

	return errs
}

func applyFieldValidations(field *ast.FieldDefinition) gqlerror.List {
	var errs []*gqlerror.Error

	for _, rule := range fieldValidations {
		errs = appendIfNotNull(errs, rule(field))
	}

	return errs
}

// completeSchema generates all the required types and fields for
// query/mutation/update for all the types mentioned the the schema.
func completeSchema(sch *ast.Schema, definitions []string) {

	sch.Query = &ast.Definition{
		Kind:        ast.Object,
		Description: "Root Query type",
		Name:        "Query",
		Fields:      make([]*ast.FieldDefinition, 0),
	}

	sch.Mutation = &ast.Definition{
		Kind:        ast.Object,
		Description: "Root Mutation type",
		Name:        "Mutation",
		Fields:      make([]*ast.FieldDefinition, 0),
	}

	for _, key := range definitions {
		defn := sch.Types[key]

		if defn.Kind != ast.Interface && defn.Kind != ast.Object {
			continue
		}

		// Common types to both Interface and Object.
		addReferenceType(sch, defn)
		addPatchType(sch, defn)
		addUpdateType(sch, defn)
		addUpdatePayloadType(sch, defn)
		addDeletePayloadType(sch, defn)

		if defn.Kind == ast.Interface {
			// addInputType doesn't make sense as interface is like an abstract class and we can't
			// create objects of its type.
			addUpdateMutation(sch, defn)
			addDeleteMutation(sch, defn)

		} else if defn.Kind == ast.Object {
			// types and inputs needed for mutations
			addInputType(sch, defn)
			addAddPayloadType(sch, defn)
			addMutations(sch, defn)
		}

		// types and inputs needed for query and search
		addFilterType(sch, defn)
		addTypeOrderable(sch, defn)
		addFieldFilters(sch, defn)
		addQueries(sch, defn)
	}
}

func addInputType(schema *ast.Schema, defn *ast.Definition) {
	schema.Types[defn.Name+"Input"] = &ast.Definition{
		Kind:   ast.InputObject,
		Name:   defn.Name + "Input",
		Fields: getNonIDFields(schema, defn),
	}
}

func addReferenceType(schema *ast.Schema, defn *ast.Definition) {
	if !hasID(defn) {
		return
	}

	schema.Types[defn.Name+"Ref"] = &ast.Definition{
		Kind:   ast.InputObject,
		Name:   defn.Name + "Ref",
		Fields: getIDField(defn),
	}
}

func addUpdateType(schema *ast.Schema, defn *ast.Definition) {
	if !hasID(defn) {
		return
	}

	updType := &ast.Definition{
		Kind: ast.InputObject,
		Name: "Update" + defn.Name + "Input",
		Fields: append(
			getIDField(defn),
			&ast.FieldDefinition{
				Name: "patch",
				Type: &ast.Type{
					NamedType: "Patch" + defn.Name,
					NonNull:   true,
				},
			}),
	}
	schema.Types["Update"+defn.Name+"Input"] = updType
}

func addPatchType(schema *ast.Schema, defn *ast.Definition) {
	if !hasID(defn) {
		return
	}

	patchDefn := &ast.Definition{
		Kind:   ast.InputObject,
		Name:   "Patch" + defn.Name,
		Fields: getNonIDFields(schema, defn),
	}
	schema.Types["Patch"+defn.Name] = patchDefn

	for _, fld := range patchDefn.Fields {
		fld.Type.NonNull = false
	}
}

// addFieldFilters adds field arguments that allow filtering to all fields of
// defn that can be searched.  For example, if there's another type
// `type R { ... f: String @search(by: [term]) ... }`
// and defn has a field of type R, e.g. if defn is like
// `type T { ... g: R ... }`
// then a query should be able to filter on g by term search on f, like
// query {
//   getT(id: 0x123) {
//     ...
//     g(filter: { f: { anyofterms: "something" } }, first: 10) { ... }
//     ...
//   }
// }
func addFieldFilters(schema *ast.Schema, defn *ast.Definition) {
	for _, fld := range defn.Fields {
		// Filtering makes sense both for lists (= return only items that match
		// this filter) and for singletons (= only have this value in the result
		// if it satisfies this filter)
		addFilterArgument(schema, fld)

		// Ordering and pagination, however, only makes sense for fields of
		// list types (not scalar lists).
		if _, scalar := scalarToDgraph[fld.Type.Name()]; !scalar && fld.Type.Elem != nil {
			addOrderArgument(schema, fld)

			// Pagination even makes sense when there's no orderables because
			// Dgraph will do UID order by default.
			addPaginationArguments(fld)
		}
	}
}

func addFilterArgument(schema *ast.Schema, fld *ast.FieldDefinition) {
	fldType := fld.Type.Name()
	if hasFilterable(schema.Types[fldType]) {
		fld.Arguments = append(fld.Arguments,
			&ast.ArgumentDefinition{
				Name: "filter",
				Type: &ast.Type{NamedType: fldType + "Filter"},
			})
	}
}

func addOrderArgument(schema *ast.Schema, fld *ast.FieldDefinition) {
	fldType := fld.Type.Name()
	if hasOrderables(schema.Types[fldType]) {
		fld.Arguments = append(fld.Arguments,
			&ast.ArgumentDefinition{
				Name: "order",
				Type: &ast.Type{NamedType: fldType + "Order"},
			})
	}
}

func addPaginationArguments(fld *ast.FieldDefinition) {
	fld.Arguments = append(fld.Arguments,
		&ast.ArgumentDefinition{Name: "first", Type: &ast.Type{NamedType: "Int"}},
		&ast.ArgumentDefinition{Name: "offset", Type: &ast.Type{NamedType: "Int"}},
	)
}

// addFilterType add a `input TFilter { ... }` type to the schema, if defn
// is a type that has fields that can be filtered on.  This type filter is used
// in constructing the corresponding query
// queryT(filter: TFilter, ... )
// and in adding search to any fields of this type, like:
// type R {
//   f(filter: TFilter, ... ): T
//   ...
// }
func addFilterType(schema *ast.Schema, defn *ast.Definition) {
	if !hasFilterable(defn) {
		return
	}

	filterName := defn.Name + "Filter"
	filter := &ast.Definition{
		Kind: ast.InputObject,
		Name: filterName,
	}

	for _, fld := range defn.Fields {
		if isID(fld) {
			filter.Fields = append(filter.Fields,
				&ast.FieldDefinition{
					Name: "ids",
					Type: ast.ListType(&ast.Type{
						NamedType: IDType,
						NonNull:   true,
					}, nil),
				})
			continue
		}

<<<<<<< HEAD
		filterTypeNameUnion := []string{}
		searchArgs := getSearchArgs(fld)
		if schema.Types[fld.Type.Name()].Kind == ast.Enum &&
			len(searchArgs) == 1 && searchArgs[0] == "exact" {
			// If the field is an enum type, and has only exact filter,
			// We allow to write `typeName: enumValue` in the filter.
			// So, for example : `filter: { postType: Answer }`
			// rather than : `filter: { postType: { eq: Answer } }`
			//
			// Booleans are the same, allowing:
			// `filter: { isPublished: true }
			// but that case is already handled by builtInFilters
			filterTypeNameUnion = []string{fld.Type.Name()}
		} else {
			for _, search := range searchArgs {
				filterTypeNameUnion = append(filterTypeNameUnion,
					builtInFilters[search])
=======
		var filterTypeNameUnion []string
		for _, search := range getSearchArgs(fld) {
			filterTypeName := builtInFilters[search]
			if schema.Types[fld.Type.Name()].Kind == ast.Enum {
				// If the field is an enum type, we don't generate a filter type.
				// Instead we allow to write `typeName: enumValue` in the filter.
				// So, for example : `filter: { postType: Answer }`
				// rather than : `filter: { postType: { eq: Answer } }`
				//
				// Booleans are the same, allowing:
				// `filter: { isPublished: true }
				// but that case is already handled by builtInFilters
				filterTypeName = fld.Type.Name()
>>>>>>> b2b78df7
			}
		}

<<<<<<< HEAD
=======
			filterTypeNameUnion = append(filterTypeNameUnion, filterTypeName)
		}

>>>>>>> b2b78df7
		if len(filterTypeNameUnion) > 0 {
			filterTypeName := strings.Join(filterTypeNameUnion, "_")
			filter.Fields = append(filter.Fields,
				&ast.FieldDefinition{
					Name: fld.Name,
					Type: &ast.Type{
						NamedType: filterTypeName,
					},
				})

			//create a schema type
			if len(filterTypeNameUnion) > 1 {
<<<<<<< HEAD
				fieldList := ast.FieldList{}
=======
				var fieldList ast.FieldList
>>>>>>> b2b78df7
				for _, typeName := range filterTypeNameUnion {
					fieldList = append(fieldList, schema.Types[typeName].Fields...)
				}

				schema.Types[filterTypeName] = &ast.Definition{
					Kind:   ast.InputObject,
					Name:   filterTypeName,
					Fields: fieldList,
				}
			}
		}
	}

	// Not filter makes sense even if the filter has only one field. And/Or would only make sense
	// if the filter has more than one field or if it has one non-id field.
	if (len(filter.Fields) == 1 && filter.Fields[0].Name != "ids") || len(filter.Fields) > 1 {
		filter.Fields = append(filter.Fields,
			&ast.FieldDefinition{Name: "and", Type: &ast.Type{NamedType: filterName}},
			&ast.FieldDefinition{Name: "or", Type: &ast.Type{NamedType: filterName}},
		)
	}

	filter.Fields = append(filter.Fields,
		&ast.FieldDefinition{Name: "not", Type: &ast.Type{NamedType: filterName}})
	schema.Types[filterName] = filter
}

func hasFilterable(defn *ast.Definition) bool {
	return fieldAny(defn.Fields,
		func(fld *ast.FieldDefinition) bool {
<<<<<<< HEAD
			return getSearchArgs(fld) != nil || isID(fld)
=======
			return len(getSearchArgs(fld)) != 0 || isID(fld)
>>>>>>> b2b78df7
		})
}

func hasOrderables(defn *ast.Definition) bool {
	return fieldAny(defn.Fields,
		func(fld *ast.FieldDefinition) bool { return orderable[fld.Type.Name()] })
}

func hasID(defn *ast.Definition) bool {
	return fieldAny(defn.Fields,
		func(fld *ast.FieldDefinition) bool { return isID(fld) })
}

// fieldAny returns true if any field in fields satisfies pred
func fieldAny(fields ast.FieldList, pred func(*ast.FieldDefinition) bool) bool {
	for _, fld := range fields {
		if pred(fld) {
			return true
		}
	}
	return false
}

// getSearchArgs returns the name of the search applied to fld, or ""
// if fld doesn't have a search directive.
func getSearchArgs(fld *ast.FieldDefinition) []string {
	search := fld.Directives.ForName(searchDirective)
	if search == nil {
		return nil
	}
	if len(search.Arguments) == 0 {
		if search, ok := defaultSearches[fld.Type.Name()]; ok {
			return []string{search}
		}
		// it's an enum - always has exact index
		return []string{"exact"}
	}

	val := search.Arguments.ForName(searchArgs).Value
	res := make([]string, len(val.Children))

	for i, child := range val.Children {
		res[i] = child.Value.Raw
	}

	sort.Strings(res)
	return res
}

// addTypeOrderable adds an input type that allows ordering in query.
// Two things are added: an enum with the names of all the orderable fields,
// for a type T that's called TOrderable; and an input type that allows saying
// order asc or desc, for type T that's called TOrder.
// TOrder's fields are TOrderable's.  So you
// might get:
// enum PostOrderable { datePublished, numLikes, ... }, and
// input PostOrder { asc : PostOrderable, desc: PostOrderable ...}
// Together they allow things like
// order: { asc: datePublished }
// and
// order: { asc: datePublished, then: { desc: title } }
//
// Dgraph allows multiple orderings `orderasc: datePublished, orderasc: title`
// to order by datePublished and then by title when dataPublished is the same.
// GraphQL doesn't allow the same field to be repeated, so
// `orderasc: datePublished, orderasc: title` wouldn't be valid.  Instead, our
// GraphQL orderings are given by the structure
// `order: { asc: datePublished, then: { asc: title } }`.
// a further `then` would be a third ordering, etc.
func addTypeOrderable(schema *ast.Schema, defn *ast.Definition) {
	if !hasOrderables(defn) {
		return
	}

	orderName := defn.Name + "Order"
	orderableName := defn.Name + "Orderable"

	schema.Types[orderName] = &ast.Definition{
		Kind: ast.InputObject,
		Name: orderName,
		Fields: ast.FieldList{
			&ast.FieldDefinition{Name: "asc", Type: &ast.Type{NamedType: orderableName}},
			&ast.FieldDefinition{Name: "desc", Type: &ast.Type{NamedType: orderableName}},
			&ast.FieldDefinition{Name: "then", Type: &ast.Type{NamedType: orderName}},
		},
	}

	order := &ast.Definition{
		Kind: ast.Enum,
		Name: orderableName,
	}

	for _, fld := range defn.Fields {
		if orderable[fld.Type.Name()] {
			order.EnumValues = append(order.EnumValues,
				&ast.EnumValueDefinition{Name: fld.Name})
		}
	}

	schema.Types[orderableName] = order
}

func addAddPayloadType(schema *ast.Schema, defn *ast.Definition) {
	schema.Types["Add"+defn.Name+"Payload"] = &ast.Definition{
		Kind: ast.Object,
		Name: "Add" + defn.Name + "Payload",
		Fields: []*ast.FieldDefinition{
			{
				Name: strings.ToLower(defn.Name),
				Type: &ast.Type{
					NamedType: defn.Name,
				},
			},
		},
	}
}

func addUpdatePayloadType(schema *ast.Schema, defn *ast.Definition) {
	if !hasID(defn) {
		return
	}

	schema.Types["Update"+defn.Name+"Payload"] = &ast.Definition{
		Kind: ast.Object,
		Name: "Update" + defn.Name + "Payload",
		Fields: []*ast.FieldDefinition{
			{
				Name: strings.ToLower(defn.Name),
				Type: &ast.Type{
					NamedType: defn.Name,
				},
			},
		},
	}
}

func addDeletePayloadType(schema *ast.Schema, defn *ast.Definition) {
	if !hasFilterable(defn) {
		return
	}

	schema.Types["Delete"+defn.Name+"Payload"] = &ast.Definition{
		Kind: ast.Object,
		Name: "Delete" + defn.Name + "Payload",
		Fields: []*ast.FieldDefinition{
			{
				Name: "msg",
				Type: &ast.Type{
					NamedType: "String",
				},
			},
		},
	}
}

func addGetQuery(schema *ast.Schema, defn *ast.Definition) {
	if !hasID(defn) {
		return
	}

	qry := &ast.FieldDefinition{
		Description: "Get " + defn.Name + " by ID",
		Name:        "get" + defn.Name,
		Type: &ast.Type{
			NamedType: defn.Name,
		},
		Arguments: []*ast.ArgumentDefinition{
			{
				Name: "id",
				Type: &ast.Type{
					NamedType: idTypeFor(defn),
					NonNull:   true,
				},
			},
		},
	}
	schema.Query.Fields = append(schema.Query.Fields, qry)
}

func addFilterQuery(schema *ast.Schema, defn *ast.Definition) {
	qry := &ast.FieldDefinition{
		Description: "Query " + defn.Name,
		Name:        "query" + defn.Name,
		Type: &ast.Type{
			Elem: &ast.Type{
				NamedType: defn.Name,
			},
		},
	}
	addFilterArgument(schema, qry)
	addOrderArgument(schema, qry)
	addPaginationArguments(qry)

	schema.Query.Fields = append(schema.Query.Fields, qry)
}

func addQueries(schema *ast.Schema, defn *ast.Definition) {
	addGetQuery(schema, defn)
	addFilterQuery(schema, defn)
}

func addAddMutation(schema *ast.Schema, defn *ast.Definition) {
	add := &ast.FieldDefinition{
		Description: "Add a " + defn.Name,
		Name:        "add" + defn.Name,
		Type: &ast.Type{
			NamedType: "Add" + defn.Name + "Payload",
		},
		Arguments: []*ast.ArgumentDefinition{
			{
				Name: "input",
				Type: &ast.Type{
					NamedType: defn.Name + "Input",
					NonNull:   true,
				},
			},
		},
	}
	schema.Mutation.Fields = append(schema.Mutation.Fields, add)
}

func addUpdateMutation(schema *ast.Schema, defn *ast.Definition) {
	if !hasID(defn) {
		return
	}

	upd := &ast.FieldDefinition{
		Description: "Update a " + defn.Name,
		Name:        "update" + defn.Name,
		Type: &ast.Type{
			NamedType: "Update" + defn.Name + "Payload",
		},
		Arguments: []*ast.ArgumentDefinition{
			{
				Name: "input",
				Type: &ast.Type{
					NamedType: "Update" + defn.Name + "Input",
					NonNull:   true,
				},
			},
		},
	}
	schema.Mutation.Fields = append(schema.Mutation.Fields, upd)
}

func addDeleteMutation(schema *ast.Schema, defn *ast.Definition) {
	if !hasFilterable(defn) {
		return
	}

	del := &ast.FieldDefinition{
		Description: "Delete a " + defn.Name,
		Name:        "delete" + defn.Name,
		Type: &ast.Type{
			NamedType: "Delete" + defn.Name + "Payload",
		},
		Arguments: []*ast.ArgumentDefinition{
			{
				Name: "filter",
				Type: &ast.Type{NamedType: defn.Name + "Filter", NonNull: true},
			},
		},
	}
	schema.Mutation.Fields = append(schema.Mutation.Fields, del)
}

func addMutations(schema *ast.Schema, defn *ast.Definition) {
	addAddMutation(schema, defn)
	addUpdateMutation(schema, defn)
	addDeleteMutation(schema, defn)
}

func getNonIDFields(schema *ast.Schema, defn *ast.Definition) ast.FieldList {
	fldList := make([]*ast.FieldDefinition, 0)
	for _, fld := range defn.Fields {
		if isIDField(defn, fld) {
			continue
		}

		if schema.Types[fld.Type.Name()].Kind == ast.Object &&
			!hasID(schema.Types[fld.Type.Name()]) { // types without ID, can't be referenced
			continue
		}

		if schema.Types[fld.Type.Name()].Kind == ast.Object {
			newDefn := &ast.FieldDefinition{
				Name: fld.Name,
			}

			newDefn.Type = &ast.Type{}
			newDefn.Type.NonNull = fld.Type.NonNull
			if fld.Type.NamedType != "" {
				newDefn.Type.NamedType = fld.Type.Name() + "Ref"
			} else {
				newDefn.Type.Elem = &ast.Type{
					NamedType: fld.Type.Name() + "Ref",
					NonNull:   fld.Type.Elem.NonNull,
				}
			}

			fldList = append(fldList, newDefn)
		} else {
			newFld := *fld
			newFldType := *fld.Type
			newFld.Type = &newFldType
			newFld.Directives = nil
			fldList = append(fldList, &newFld)
		}
	}
	return fldList
}

func getIDField(defn *ast.Definition) ast.FieldList {
	fldList := make([]*ast.FieldDefinition, 0)
	for _, fld := range defn.Fields {
		if isIDField(defn, fld) {
			// Deepcopy is not required because we don't modify values other than nonull
			newFld := *fld
			fldList = append(fldList, &newFld)
			break
		}
	}
	return fldList
}

func genArgumentsDefnString(args ast.ArgumentDefinitionList) string {
	if len(args) == 0 {
		return ""
	}

	argStrs := make([]string, len(args))
	for i, arg := range args {
		argStrs[i] = genArgumentDefnString(arg)
	}

	return fmt.Sprintf("(%s)", strings.Join(argStrs, ", "))
}

func genArgumentsString(args ast.ArgumentList) string {
	if len(args) == 0 {
		return ""
	}

	argStrs := make([]string, len(args))
	for i, arg := range args {
		argStrs[i] = genArgumentString(arg)
	}

	return fmt.Sprintf("(%s)", strings.Join(argStrs, ", "))
}

func genDirectivesString(direcs ast.DirectiveList) string {
	if len(direcs) == 0 {
		return ""
	}

	direcArgs := make([]string, len(direcs))

	for idx, dir := range direcs {
		direcArgs[idx] = fmt.Sprintf("@%s%s", dir.Name, genArgumentsString(dir.Arguments))
	}

	return " " + strings.Join(direcArgs, " ")
}

func genFieldsString(flds ast.FieldList) string {
	if flds == nil {
		return ""
	}

	var sch strings.Builder

	for _, fld := range flds {
		// Some extra types are generated by gqlparser for internal purpose.
		if !strings.HasPrefix(fld.Name, "__") {
			sch.WriteString(genFieldString(fld))
		}
	}

	return sch.String()
}

func genFieldString(fld *ast.FieldDefinition) string {
	return fmt.Sprintf(
		"\t%s%s: %s%s\n", fld.Name, genArgumentsDefnString(fld.Arguments),
		fld.Type.String(), genDirectivesString(fld.Directives),
	)
}

func genArgumentDefnString(arg *ast.ArgumentDefinition) string {
	return fmt.Sprintf("%s: %s", arg.Name, arg.Type.String())
}

func genArgumentString(arg *ast.Argument) string {
	return fmt.Sprintf("%s: %s", arg.Name, arg.Value.String())
}

func generateInputString(typ *ast.Definition) string {
	return fmt.Sprintf("input %s {\n%s}\n", typ.Name, genFieldsString(typ.Fields))
}

func generateEnumString(typ *ast.Definition) string {
	var sch strings.Builder

	sch.WriteString(fmt.Sprintf("enum %s {\n", typ.Name))
	for _, val := range typ.EnumValues {
		if !strings.HasPrefix(val.Name, "__") {
			sch.WriteString(fmt.Sprintf("\t%s\n", val.Name))
		}
	}
	sch.WriteString("}\n")

	return sch.String()
}

func generateInterfaceString(typ *ast.Definition) string {
	return fmt.Sprintf("interface %s {\n%s}\n", typ.Name, genFieldsString(typ.Fields))
}

func generateObjectString(typ *ast.Definition) string {
	if len(typ.Interfaces) > 0 {
		interfaces := strings.Join(typ.Interfaces, " & ")
		return fmt.Sprintf("type %s implements %s {\n%s}\n", typ.Name, interfaces,
			genFieldsString(typ.Fields))
	}
	return fmt.Sprintf("type %s {\n%s}\n", typ.Name, genFieldsString(typ.Fields))
}

func generateScalarString(typ *ast.Definition) string {
	var sch strings.Builder

	sch.WriteString(fmt.Sprintf("scalar %s\n", typ.Name))
	return sch.String()
}

// Stringify the schema as a GraphQL SDL string.  It's assumed that the schema was
// built by completeSchema, and so contains an original set of definitions, the
// definitions from schemaExtras and generated types, queries and mutations.
//
// Any types in originalTypes are printed first, followed by the schemaExtras,
// and then all generated types, scalars, enums, directives, query and
// mutations all in alphabetical order.
func Stringify(schema *ast.Schema, originalTypes []string) string {
	var sch, original, object, input, enum strings.Builder

	if schema.Types == nil {
		return ""
	}

	printed := make(map[string]bool)

	// original defs can only be types and enums, print those in the same order
	// as the original schema.
	for _, typName := range originalTypes {
		typ := schema.Types[typName]
		if typ.Kind == ast.Interface {
			original.WriteString(generateInterfaceString(typ) + "\n")
		} else if typ.Kind == ast.Object {
			original.WriteString(generateObjectString(typ) + "\n")
		} else if typ.Kind == ast.Enum {
			original.WriteString(generateEnumString(typ) + "\n")
		}
		printed[typName] = true
	}

	// schemaExtras gets added to the result as a string, but we need to mark
	// off all it's contents as printed, so nothing in there gets printed with
	// the generated definitions.
	docExtras, gqlErr := parser.ParseSchema(&ast.Source{Input: schemaExtras})
	if gqlErr != nil {
		panic(gqlErr)
	}
	for _, defn := range docExtras.Definitions {
		printed[defn.Name] = true
	}

	// schema.Types is all type names (types, inputs, enums, etc.).
	// The original schema defs have already been printed, and everything in
	// schemaExtras is marked as printed.  So build typeNames as anything
	// left to be printed.
	typeNames := make([]string, 0, len(schema.Types)-len(printed))
	for typName, typDef := range schema.Types {
		if typDef.BuiltIn {
			// These are the types that are coming from ast.Prelude
			continue
		}
		if !printed[typName] {
			typeNames = append(typeNames, typName)
		}
	}
	sort.Strings(typeNames)

	// Now consider the types generated by completeSchema, which can only be
	// types, inputs and enums
	for _, typName := range typeNames {
		typ := schema.Types[typName]
		if typ.Kind == ast.Object {
			object.WriteString(generateObjectString(typ) + "\n")
		} else if typ.Kind == ast.InputObject {
			input.WriteString(generateInputString(typ) + "\n")
		} else if typ.Kind == ast.Enum {
			enum.WriteString(generateEnumString(typ) + "\n")
		}
	}

	sch.WriteString("#######################\n# Input Schema\n#######################\n\n")
	sch.WriteString(original.String())
	sch.WriteString("#######################\n# Extended Definitions\n#######################\n")
	sch.WriteString(schemaExtras)
	sch.WriteString("\n")
	sch.WriteString("#######################\n# Generated Types\n#######################\n\n")
	sch.WriteString(object.String())
	sch.WriteString("#######################\n# Generated Enums\n#######################\n\n")
	sch.WriteString(enum.String())
	sch.WriteString("#######################\n# Generated Inputs\n#######################\n\n")
	sch.WriteString(input.String())
	sch.WriteString("#######################\n# Generated Query\n#######################\n\n")
	sch.WriteString(generateObjectString(schema.Query) + "\n")
	sch.WriteString("#######################\n# Generated Mutations\n#######################\n\n")
	sch.WriteString(generateObjectString(schema.Mutation))

	return sch.String()
}

func isIDField(defn *ast.Definition, fld *ast.FieldDefinition) bool {
	return fld.Type.Name() == idTypeFor(defn)
}

func idTypeFor(defn *ast.Definition) string {
	// Placeholder till more ID types are introduced.
	return "ID"
}

func appendIfNotNull(errs []*gqlerror.Error, err *gqlerror.Error) gqlerror.List {
	if err != nil {
		errs = append(errs, err)
	}

	return errs
}<|MERGE_RESOLUTION|>--- conflicted
+++ resolved
@@ -540,8 +540,7 @@
 			continue
 		}
 
-<<<<<<< HEAD
-		filterTypeNameUnion := []string{}
+		var filterTypeNameUnion []string
 		searchArgs := getSearchArgs(fld)
 		if schema.Types[fld.Type.Name()].Kind == ast.Enum &&
 			len(searchArgs) == 1 && searchArgs[0] == "exact" {
@@ -558,30 +557,8 @@
 			for _, search := range searchArgs {
 				filterTypeNameUnion = append(filterTypeNameUnion,
 					builtInFilters[search])
-=======
-		var filterTypeNameUnion []string
-		for _, search := range getSearchArgs(fld) {
-			filterTypeName := builtInFilters[search]
-			if schema.Types[fld.Type.Name()].Kind == ast.Enum {
-				// If the field is an enum type, we don't generate a filter type.
-				// Instead we allow to write `typeName: enumValue` in the filter.
-				// So, for example : `filter: { postType: Answer }`
-				// rather than : `filter: { postType: { eq: Answer } }`
-				//
-				// Booleans are the same, allowing:
-				// `filter: { isPublished: true }
-				// but that case is already handled by builtInFilters
-				filterTypeName = fld.Type.Name()
->>>>>>> b2b78df7
-			}
-		}
-
-<<<<<<< HEAD
-=======
-			filterTypeNameUnion = append(filterTypeNameUnion, filterTypeName)
-		}
-
->>>>>>> b2b78df7
+		}
+
 		if len(filterTypeNameUnion) > 0 {
 			filterTypeName := strings.Join(filterTypeNameUnion, "_")
 			filter.Fields = append(filter.Fields,
@@ -594,11 +571,7 @@
 
 			//create a schema type
 			if len(filterTypeNameUnion) > 1 {
-<<<<<<< HEAD
-				fieldList := ast.FieldList{}
-=======
 				var fieldList ast.FieldList
->>>>>>> b2b78df7
 				for _, typeName := range filterTypeNameUnion {
 					fieldList = append(fieldList, schema.Types[typeName].Fields...)
 				}
@@ -629,11 +602,7 @@
 func hasFilterable(defn *ast.Definition) bool {
 	return fieldAny(defn.Fields,
 		func(fld *ast.FieldDefinition) bool {
-<<<<<<< HEAD
-			return getSearchArgs(fld) != nil || isID(fld)
-=======
 			return len(getSearchArgs(fld)) != 0 || isID(fld)
->>>>>>> b2b78df7
 		})
 }
 
